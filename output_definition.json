{
  "files": {
    "workflow-report": {
      "filepath": "wf-transcriptomes-report.html",
      "title": "workflow report",
      "description": "a HTML report document detailing the primary findings of the workflow",
      "mime-type": "text/html",
      "optional": false,
      "type": "aggregated"
    },
    "read-stats-per-file": {
      "filepath": "fastq_ingress_results/{{ alias }}//reads/fastcat_stats/per-file-stats.tsv",
      "title": "Per file read stats",
      "description": "A TSV with per file read stats, including all samples.",
      "mime-type": "text/tab-separated-values",
      "optional": false,
      "type": "aggregated"
    },
    "read-stats-per-read": {
      "filepath": "fastq_ingress_results/{{ alias }}//reads/fastcat_stats/per-read-stats.tsv",
      "title": "Read stats",
      "description": "A TSV with per read stats, including all samples.",
      "mime-type": "text/tab-separated-values",
      "optional": false,
      "type": "aggregated"
    },
    "run-ids": {
      "filepath": "fastq_ingress_results/{{ alias }}//reads/fastcat_stats/run_ids",
      "title": "Run ID's",
      "description": "List of run IDs present in reads.",
      "mime-type": "text/txt",
      "optional": false,
      "type": "aggregated"
    },
    "metamap": {
      "filepath": "fastq_ingress_results/{{ alias }}//reads/metamap.json",
      "title": "Meta map json",
      "description": "Metadata used in workflow presented in a JSON.",
      "mime-type": "text/json",
      "optional": false,
      "type": "aggregated"
    },
    "sample-data": {
      "filepath": "fastq_ingress_results/{{ alias }}//reads/{{ alias }}.fastq.gz",
      "title": "Concatenated sequence data",
      "description": "Per sample reads concatenated in to one FASTQ file.",
      "mime-type": "text/json",
      "optional": false,
      "type": "per-sample"
    },
    "transcriptome": {
      "filepath": "{{ alias }}_transcriptome.fas",
      "title": "Assembled transcriptome",
      "description": "Per sample assembled transcriptome.  Not output if a reference annotation was supplied",
      "mime-type": "text/x-fasta",
      "optional": true,
      "type": "per-sample"
    },
    "merged_transcriptome": {
      "filepath": "{{ alias }}_merged_transcriptome.fas",
      "title": "Annotated assembled transcriptome",
      "description": "Per sample annotated assembled transcriptome. Only output if a reference annotation was supplied",
      "mime-type": "text/x-fasta",
      "optional": true,
      "type": "per-sample"
    },
    "alignment-stats": {
      "filepath": "{{ alias }}_read_aln_stats.tsv",
      "title": "Alignment summary statistics",
      "description": "Per sample alignment summary statistics.",
      "mime-type": "text/tab-separated-valuesa",
      "optional": false,
      "type": "per-sample"
    },
    "gff_compare": {
      "filepath": "{{ alias }}_gffcompare",
      "title": "GFF compare results.",
      "description": "All GFF compare output files.",
      "mime-type": "text/directory",
      "optional": true,
      "type": "per-sample"
    },
    "gene_counts_per_million": {
      "filepath": "de_analysis/cpm_gene_counts.tsv",
      "title": "Gene counts per million",
      "description": "This file shows counts per million (CPM) of the raw gene counts to facilitate comparisons across samples.",
      "mime-type": "text/tab-separated-values",
      "optional": true,
      "type": "aggregated"
    },
    "transcripts_table": {
      "filepath": "{{ alias }}_transcripts_table.tsv",
      "title": "Transcript info table",
      "description": "This file details each isoform that was reconstructed from the input reads. It contains a subset of columns from the .tmap output from [gffcompare](https://ccb.jhu.edu/software/stringtie/gffcompare.shtml)",
      "mime-type": "text/tab-separated-values",
      "optional": true,
      "type": "per-sample"
<<<<<<< HEAD
    }   
=======
    },
    "final_non_redundant_transcriptome": {
      "filepath": "de_analysis/final_non_redundant_transcriptome.fasta",
      "title": "Final non redundant transcriptome",
      "description": "Transcripts that were used for differential expression analysis including novel transcripts with the identifiers used for DE analysis. Only applicable when the ref_transcriptome parameter is not provided.",
      "mime-type": "text/x-fasta",
      "optional": true,
      "type": "aggregated"
    },
    "reference-index": {
      "filepath": "igv_reference/{{ ref_genome_file }}.fai",
      "title": "Index of reference FASTA file",
      "description": "Reference genome index of the FASTA file required for IGV config.",
      "mime-type": "text/tab-separated-values",
      "optional": true,
      "type": "aggregated"
    },
    "reference-gzi-index": {
        "filepath": "igv_reference/{{ ref_genome_file }}.gzi",
        "title": "GZI index of the reference FASTA file",
        "description": "GZI Index of the reference FASTA file.",
        "mime-type": "application/octet-stream",
        "optional": true,
        "type": "aggregated"
    },
    "igv-config": {
      "filepath": "igv.json",
      "title": "JSON configuration file for IGV browser",
      "description": "JSON configuration file to be loaded in IGV for visualising alignments against the reference.",
      "mime-type": "text/json",
      "optional": true,
      "type": "aggregated"
    },
    "minimap2-bam": {
      "filepath": "BAMS/{{ alias }}.reads_aln_sorted.bam",
      "title": "BAM file (minimap2)",
      "description": "BAM file generated from mapping input reads to the reference.",
      "mime-type": "application/gzip",
      "optional": true,
      "type": "per-sample"
    },
    "minimap2-index": {
      "filepath": "BAMS/{{ alias }}.reads_aln_sort.bam.bai",
      "title": "BAM index file (minimap2)",
      "description": "Index file generated from mapping input reads to the reference.",
      "mime-type": "application/octet-stream",
      "optional": true,
      "type": "per-sample"
    }
>>>>>>> a74a3476
  }
}<|MERGE_RESOLUTION|>--- conflicted
+++ resolved
@@ -80,6 +80,70 @@
       "optional": true,
       "type": "per-sample"
     },
+    "dge-results-tsv": {
+      "filepath": "de_analysis/results_dge.tsv",
+      "title": "Differential gene expression results",
+      "description": "This is a gene-level result file that describes genes and their probability of showing differential expression between experimental conditions.",
+      "mime-type": "text/tab-separated-values",
+      "optional": true,
+      "type": "aggregated"
+    },
+    "dge-report-pdf": {
+      "filepath": "de_analysis/results_dge.pdf",
+      "title": "Differential gene expression report",
+      "description": "Summary report of differential gene expression analysis as a PDF.",
+      "mime-type": "application/pdf",
+      "optional": true,
+      "type": "aggregated"
+    },
+    "dtu-gene-tsv": {
+      "filepath": "de_analysis/results_dtu_gene.tsv",
+      "title": "Differential transcript usage gene TSV",
+      "description": "This is a gene-level result file from DEXSeq that lists annotated genes and their probabilities of differential expression.",
+      "mime-type": "text/tab-separated-values",
+      "optional": true,
+      "type": "aggregated"
+    },
+    "dtu-report-pdf": {
+      "filepath": "de_analysis/results_dtu.pdf",
+      "title": "Differential transcript usage report",
+      "description": "Summary report of differential transcript usage results as a PDF.",
+      "mime-type": "application/pdf",
+      "optional": true,
+      "type": "aggregated"
+    },
+    "dtu-transcript": {
+      "filepath": "de_analysis/results_dtu_transcript.tsv",
+      "title": "Differential transcript usage TSV",
+      "description": "This is a transcript-level result file from DEXSeq that lists annotated genes and their probabilities of differential expression.",
+      "mime-type": "text/tab-separated-values",
+      "optional": true,
+      "type": "aggregated"
+    },
+    "dtu-stageR": {
+      "filepath": "de_analysis/results_dtu_stageR.tsv ",
+      "title": "Differential transcript usage stageR TSV",
+      "description": "This is the output from StageR and it shows both gene and transcript probabilities of differential expression",
+      "mime-type": "text/tab-separated-values",
+      "optional": true,
+      "type": "aggregated"
+    },
+    "dexseq": {
+      "filepath": "de_analysis/results_dexseq.tsv",
+      "title": "Differential transcript usage DEXSeq TSV",
+      "description": "The complete output from the DEXSeq-analysis, shows both gene and transcript probabilities of differential expression.",
+      "mime-type": "text/tab-separated-values",
+      "optional": true,
+      "type": "aggregated"
+    },
+    "gene_counts": {
+      "filepath": "de_analysis/all_gene_counts.tsv",
+      "title": "Gene counts",
+      "description": "Raw gene counts created by the Salmon tool, before filtering.",
+      "mime-type": "text/tab-separated-values",
+      "optional": true,
+      "type": "aggregated"
+    },
     "gene_counts_per_million": {
       "filepath": "de_analysis/cpm_gene_counts.tsv",
       "title": "Gene counts per million",
@@ -88,6 +152,30 @@
       "optional": true,
       "type": "aggregated"
     },
+    "transcript_counts": {
+      "filepath": "de_analysis/unfiltered_transcript_counts_with_genes.tsv",
+      "title": "Transcript counts",
+      "description": "Raw transcript counts created by the Salmon tool, before filtering. Includes reference to the associated gene ID.",
+      "mime-type": "text/tab-separated-values",
+      "optional": true,
+      "type": "aggregated"
+    },
+    "tpm_transcript_counts": {
+      "filepath": "de_analysis/unfiltered_tpm_transcript_counts.tsv",
+      "title": "Transcript per million counts",
+      "description": "This file shows transcripts per million (TPM) of the raw counts to facilitate comparisons across samples.",
+      "mime-type": "text/tab-separated-values",
+      "optional": true,
+      "type": "aggregated"
+    },
+    "transcipt_counts_filtered": {
+      "filepath": "de_analysis/filtered_transcript_counts_with_genes.tsv",
+      "title": "Transcript counts filtered",
+      "description": "Filtered transcript counts, used for differential transcript usage analysis. Includes a reference to the associated gene ID.",
+      "mime-type": "text/tab-separated-values",
+      "optional": true,
+      "type": "aggregated"
+    },
     "transcripts_table": {
       "filepath": "{{ alias }}_transcripts_table.tsv",
       "title": "Transcript info table",
@@ -95,9 +183,6 @@
       "mime-type": "text/tab-separated-values",
       "optional": true,
       "type": "per-sample"
-<<<<<<< HEAD
-    }   
-=======
     },
     "final_non_redundant_transcriptome": {
       "filepath": "de_analysis/final_non_redundant_transcriptome.fasta",
@@ -147,6 +232,5 @@
       "optional": true,
       "type": "per-sample"
     }
->>>>>>> a74a3476
   }
 }