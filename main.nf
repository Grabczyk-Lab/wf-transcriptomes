--- conflicted
+++ resolved
@@ -13,7 +13,6 @@
 include { configure_igv } from './lib/common'
 include { reference_assembly } from './subworkflows/reference_assembly'
 include { differential_expression } from './subworkflows/differential_expression'
-include { ggsashimi } from './subworkflows/ggsashimi'
 
 OPTIONAL_FILE = file("$projectDir/data/OPTIONAL_FILE")
 
@@ -26,6 +25,7 @@
     script:
     """
     python -c "import pysam; print(f'pysam,{pysam.__version__}')" >> versions.txt
+    python -c "import aplanat; print(f'aplanat,{aplanat.__version__}')" >> versions.txt
     python -c "import pandas; print(f'pandas,{pandas.__version__}')" >> versions.txt
     python -c "import sklearn; print(f'scikit-learn,{sklearn.__version__}')" >> versions.txt
     fastcat --version | sed 's/^/fastcat,/' >> versions.txt
@@ -187,7 +187,7 @@
     */
 
     label "isoforms"
-    cpus params.threads
+    cpus 4
     memory "2 GB"
     input:
         tuple val(meta), path('seqs.fastq.gz')
@@ -327,11 +327,6 @@
     echo '##gff-version 2' >> $merged_gff;
     echo '#pipeline-nanopore-isoforms: stringtie' >> $merged_gff;
 
-<<<<<<< HEAD
-    for fn in ${gff_bundle};
-    do
-        grep -v '#' \$fn >> $merged_gff || true
-=======
     find -L gff_bundles -type f -name "*.gff" \
         -exec awk '!/^#/ {print}' {} \\; >> "${sample_id}.gff"
     if ! [ -s "${sample_id}.gff" ]; then
@@ -339,7 +334,6 @@
         # This is unlikely to ever happen, but if it does, we should fail the workflow.
         exit 70
     fi
->>>>>>> a74a3476
 
     workflow-glue summarise_gff \
         $merged_gff \
@@ -445,14 +439,6 @@
         path versions
         val wf_version
         path "params.json"
-<<<<<<< HEAD
-        path "pychopper_report/*"
-        path "per_read_stats/?.gz"
-        path "aln_stats/*"
-        path "gffcmp_dir/*"
-        path "gff_annotation/*"
-        path "isoforms_table/*"
-=======
         path "transcriptome_aln_stats/*"
         path pychopper, stageAs: "pychopper_report/*"
         path aln_stats, stageAs: "aln_stats/*"
@@ -462,7 +448,6 @@
         path isoforms_table, stageAs: "isoforms_table/*"
         path transcriptome_summary, stageAs: "transcriptome_summary/summary_*.pkl"
 
->>>>>>> a74a3476
     output:
         path ("wf-transcriptomes-*.html"), emit: report
         path ("results_dge.tsv"), emit: results_dge, optional: true
@@ -740,9 +725,6 @@
             transcriptome_summary = OPTIONAL_FILE
             use_ref_ann = false
         }
-<<<<<<< HEAD
-        
-=======
         if (params.de_analysis){
             sample_sheet = file(params.sample_sheet, type:"file")
             // check ref annotation contains only + or - strand as DE analysis will error on .
@@ -786,7 +768,6 @@
         metadata = for_report.meta.collect()
         stats = for_report.stats.collect()
 
->>>>>>> a74a3476
         makeReport(
             metadata,
             stats,
@@ -795,20 +776,12 @@
             workflow_params,
             de_alignment_stats,
             pychopper_report,
-<<<<<<< HEAD
-            per_read_stats,
-            assembly_stats,
-            gff_compare,
-            merge_gff,
-            isoforms_table)
-=======
             assembly_stats,
             gff_compare,
             merge_gff,
             de_report,
             isoforms_table,
             transcriptome_summary)
->>>>>>> a74a3476
 
        report = makeReport.out.report
 
@@ -831,10 +804,6 @@
                       .concat(results)
 
         }
-<<<<<<< HEAD
-        
-       results = results.map{ [it, null] }.concat(fastq_ingress_results.map { [it, "fastq_ingress_results"] })
-=======
 
        results = results.map{ [it, null] }.concat(fastq_ingress_results.map { [it, "fastq_ingress_results"] })
 
@@ -847,7 +816,6 @@
             // Output de_analysis results in the dedicated directory.
             results = results.concat(de_results.map{ [it, "de_analysis"] })
         }
->>>>>>> a74a3476
 
 
         results.concat(workflow_params.map{ [it, null]})
@@ -945,11 +913,7 @@
 WorkflowMain.initialise(workflow, params, log)
 workflow {
 
-<<<<<<< HEAD
-    fastq = file(params.fastq, type: "file")
-=======
     Pinguscript.ping_start(nextflow, workflow, params)
->>>>>>> a74a3476
 
     error = null
 
@@ -989,33 +953,28 @@
         ref_annotation= OPTIONAL_FILE
         use_ref_ann = false
     }
-<<<<<<< HEAD
-    params.ref_transcriptome = null
-=======
->>>>>>> a74a3476
     ref_transcriptome = OPTIONAL_FILE
     if (params.ref_transcriptome){
         log.info("Reference Transcriptome provided will be used for differential expression.")
         ref_transcriptome = file(params.ref_transcriptome, type:"file")
     }
+    if (params.de_analysis){
+        if (!params.ref_annotation){
+            error = "When running in --de_analysis mode you must provide a reference annotation."
+        }
+        if (!params.sample_sheet){
+            error = "You must provide a sample_sheet with at least alias and condition columns."
+        }
+        if (params.containsKey("condition_sheet")) {
+        error = "Condition sheets have been deprecated. Please add a 'condition' column to your sample sheet instead. Check the quickstart for more information."
+        }
+    } else{
+        if (!params.ref_annotation){
+            log.info("Warning: As no --ref_annotation was provided, the output transcripts will not be annotated.")
+        }
+    }
     if (error){
         throw new Exception(error)
-<<<<<<< HEAD
-    }else{
-        reads = samples = fastq_ingress([
-        "input":params.fastq,
-        "sample":params.sample,
-        "sample_sheet":params.sample_sheet,
-        "analyse_unclassified":params.analyse_unclassified,
-        "stats": true,
-        "fastcat_extra_args": ""])
-
-        pipeline(reads, ref_genome, ref_annotation,
-            ref_transcriptome, use_ref_ann)
-
-        output(pipeline.out.results)
-    }
-=======
     }
 
     if (params.fastq) {
@@ -1048,5 +1007,4 @@
 }
 workflow.onError {
     Pinguscript.ping_error(nextflow, workflow, params)
->>>>>>> a74a3476
 }